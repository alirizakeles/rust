// Copyright 2012-2013 The Rust Project Developers. See the COPYRIGHT
// file at the top-level directory of this distribution and at
// http://rust-lang.org/COPYRIGHT.
//
// Licensed under the Apache License, Version 2.0 <LICENSE-APACHE or
// http://www.apache.org/licenses/LICENSE-2.0> or the MIT license
// <LICENSE-MIT or http://opensource.org/licenses/MIT>, at your
// option. This file may not be copied, modified, or distributed
// except according to those terms.

/*!
 * Higher-level interfaces to libc::* functions and operating system services.
 *
 * In general these take and return rust types, use rust idioms (enums,
 * closures, vectors) rather than C idioms, and do more extensive safety
 * checks.
 *
 * This module is not meant to only contain 1:1 mappings to libc entries; any
 * os-interface code that is reasonably useful and broadly applicable can go
 * here. Including utility routines that merely build on other os code.
 *
 * We assume the general case is that users do not care, and do not want to
 * be made to care, which operating system they are on. While they may want
 * to special case various special cases -- and so we will not _hide_ the
 * facts of which OS the user is on -- they should be given the opportunity
 * to write OS-ignorant code by default.
 */

use cast;
use io;
use libc;
use libc::{c_char, c_void, c_int, size_t};
use libc::{mode_t, FILE};
use option;
use option::{Some, None};
use prelude::*;
use ptr;
use str;
use task;
use uint;
use unstable::finally::Finally;
use vec;

pub use libc::fclose;
pub use os::consts::*;

pub fn close(fd: c_int) -> c_int {
    unsafe {
        libc::close(fd)
    }
}

pub mod rustrt {
    use libc::{c_char, c_int};
    use libc;

    pub extern {
        unsafe fn rust_get_argc() -> c_int;
        unsafe fn rust_get_argv() -> **c_char;
        unsafe fn rust_path_is_dir(path: *libc::c_char) -> c_int;
        unsafe fn rust_path_exists(path: *libc::c_char) -> c_int;
        unsafe fn rust_set_exit_status(code: libc::intptr_t);
    }
}

pub static TMPBUF_SZ : uint = 1000u;
static BUF_BYTES : uint = 2048u;

pub fn getcwd() -> Path {
    let buf = [0 as libc::c_char, ..BUF_BYTES];
    unsafe {
        if(0 as *libc::c_char == libc::getcwd(
            &buf[0],
            BUF_BYTES as libc::size_t)) {
            fail!();
        }
        Path(str::raw::from_c_str(&buf[0]))
    }
}

// FIXME: move these to str perhaps? #2620

pub fn as_c_charp<T>(s: &str, f: &fn(*c_char) -> T) -> T {
    str::as_c_str(s, |b| f(b as *c_char))
}

pub fn fill_charp_buf(f: &fn(*mut c_char, size_t) -> bool)
    -> Option<~str> {
    let mut buf = vec::from_elem(TMPBUF_SZ, 0u8 as c_char);
    do vec::as_mut_buf(buf) |b, sz| {
        if f(b, sz as size_t) {
            unsafe {
                Some(str::raw::from_buf(b as *u8))
            }
        } else {
            None
        }
    }
}

#[cfg(windows)]
pub mod win32 {
    use libc;
    use vec;
    use str;
    use option::{None, Option};
    use option;
    use os::TMPBUF_SZ;
    use libc::types::os::arch::extra::DWORD;

    pub fn fill_utf16_buf_and_decode(f: &fn(*mut u16, DWORD) -> DWORD)
        -> Option<~str> {
        unsafe {
            let mut n = TMPBUF_SZ as DWORD;
            let mut res = None;
            let mut done = false;
            while !done {
                let mut k: DWORD = 0;
                let mut buf = vec::from_elem(n as uint, 0u16);
                do vec::as_mut_buf(buf) |b, _sz| {
                    k = f(b, TMPBUF_SZ as DWORD);
                    if k == (0 as DWORD) {
                        done = true;
                    } else if (k == n &&
                               libc::GetLastError() ==
                               libc::ERROR_INSUFFICIENT_BUFFER as DWORD) {
                        n *= (2 as DWORD);
                    } else {
                        done = true;
                    }
                }
                if k != 0 && done {
                    let sub = vec::slice(buf, 0u, k as uint);
                    res = option::Some(str::from_utf16(sub));
                }
            }
            return res;
        }
    }

    pub fn as_utf16_p<T>(s: &str, f: &fn(*u16) -> T) -> T {
        let mut t = str::to_utf16(s);
        // Null terminate before passing on.
        t += ~[0u16];
        vec::as_imm_buf(t, |buf, _len| f(buf))
    }
}

/*
Accessing environment variables is not generally threadsafe.
This uses a per-runtime lock to serialize access.
FIXME #4726: It would probably be appropriate to make this a real global
*/
fn with_env_lock<T>(f: &fn() -> T) -> T {
    use unstable::global::global_data_clone_create;
    use unstable::{Exclusive, exclusive};

    struct SharedValue(());
    type ValueMutex = Exclusive<SharedValue>;
    fn key(_: ValueMutex) { }

    unsafe {
        let lock: ValueMutex = global_data_clone_create(key, || {
            ~exclusive(SharedValue(()))
        });

        lock.with_imm(|_| f() )
    }
}

pub fn env() -> ~[(~str,~str)] {
    unsafe {
        #[cfg(windows)]
        unsafe fn get_env_pairs() -> ~[~str] {
            use libc::types::os::arch::extra::LPTCH;
            use libc::funcs::extra::kernel32::{
                GetEnvironmentStringsA,
                FreeEnvironmentStringsA
            };
            let ch = GetEnvironmentStringsA();
            if (ch as uint == 0) {
                fail!(fmt!("os::env() failure getting env string from OS: %s",
                           os::last_os_error()));
            }
            let mut curr_ptr: uint = ch as uint;
            let mut result = ~[];
            while(*(curr_ptr as *libc::c_char) != 0 as libc::c_char) {
                let env_pair = str::raw::from_c_str(
                    curr_ptr as *libc::c_char);
                result.push(env_pair);
                curr_ptr +=
                    libc::strlen(curr_ptr as *libc::c_char) as uint
                    + 1;
            }
            FreeEnvironmentStringsA(ch);
            result
        }
        #[cfg(unix)]
        unsafe fn get_env_pairs() -> ~[~str] {
            extern mod rustrt {
                unsafe fn rust_env_pairs() -> **libc::c_char;
            }
            let environ = rustrt::rust_env_pairs();
            if (environ as uint == 0) {
                fail!(fmt!("os::env() failure getting env string from OS: %s",
                           os::last_os_error()));
            }
            let mut result = ~[];
            ptr::array_each(environ, |e| {
                let env_pair = str::raw::from_c_str(e);
                debug!("get_env_pairs: %s",
                       env_pair);
                result.push(env_pair);
            });
            result
        }

        fn env_convert(input: ~[~str]) -> ~[(~str, ~str)] {
            let mut pairs = ~[];
            for input.each |p| {
                let mut vs = ~[];
                for str::each_splitn_char(*p, '=', 1) |s| { vs.push(s.to_owned()) }
                debug!("splitting: len: %u",
                    vs.len());
                assert!(vs.len() == 2);
                pairs.push((copy vs[0], copy vs[1]));
            }
            pairs
        }
        do with_env_lock {
            let unparsed_environ = get_env_pairs();
            env_convert(unparsed_environ)
        }
    }
}

#[cfg(unix)]
pub fn getenv(n: &str) -> Option<~str> {
    unsafe {
        do with_env_lock {
            let s = str::as_c_str(n, |s| libc::getenv(s));
            if ptr::null::<u8>() == cast::transmute(s) {
                option::None::<~str>
            } else {
                let s = cast::transmute(s);
                option::Some::<~str>(str::raw::from_buf(s))
            }
        }
    }
}

#[cfg(windows)]
pub fn getenv(n: &str) -> Option<~str> {
    unsafe {
        do with_env_lock {
            use os::win32::{as_utf16_p, fill_utf16_buf_and_decode};
            do as_utf16_p(n) |u| {
                do fill_utf16_buf_and_decode() |buf, sz| {
                    libc::GetEnvironmentVariableW(u, buf, sz)
                }
            }
        }
    }
}


#[cfg(unix)]
pub fn setenv(n: &str, v: &str) {
    unsafe {
        do with_env_lock {
            do str::as_c_str(n) |nbuf| {
                do str::as_c_str(v) |vbuf| {
                    libc::funcs::posix01::unistd::setenv(nbuf, vbuf, 1);
                }
            }
        }
    }
}


#[cfg(windows)]
pub fn setenv(n: &str, v: &str) {
    unsafe {
        do with_env_lock {
            use os::win32::as_utf16_p;
            do as_utf16_p(n) |nbuf| {
                do as_utf16_p(v) |vbuf| {
                    libc::SetEnvironmentVariableW(nbuf, vbuf);
                }
            }
        }
    }
}

pub fn fdopen(fd: c_int) -> *FILE {
    unsafe {
        return do as_c_charp("r") |modebuf| {
            libc::fdopen(fd, modebuf)
        };
    }
}


// fsync related

#[cfg(windows)]
pub fn fsync_fd(fd: c_int, _level: io::fsync::Level) -> c_int {
    unsafe {
        use libc::funcs::extra::msvcrt::*;
        return commit(fd);
    }
}

#[cfg(target_os = "linux")]
#[cfg(target_os = "android")]
pub fn fsync_fd(fd: c_int, level: io::fsync::Level) -> c_int {
    unsafe {
        use libc::funcs::posix01::unistd::*;
        match level {
          io::fsync::FSync
          | io::fsync::FullFSync => return fsync(fd),
          io::fsync::FDataSync => return fdatasync(fd)
        }
    }
}

#[cfg(target_os = "macos")]
pub fn fsync_fd(fd: c_int, level: io::fsync::Level) -> c_int {
    unsafe {
        use libc::consts::os::extra::*;
        use libc::funcs::posix88::fcntl::*;
        use libc::funcs::posix01::unistd::*;
        match level {
          io::fsync::FSync => return fsync(fd),
          _ => {
            // According to man fnctl, the ok retval is only specified to be
            // !=-1
            if (fcntl(F_FULLFSYNC as c_int, fd) == -1 as c_int)
                { return -1 as c_int; }
            else
                { return 0 as c_int; }
          }
        }
    }
}

#[cfg(target_os = "freebsd")]
pub fn fsync_fd(fd: c_int, _l: io::fsync::Level) -> c_int {
    unsafe {
        use libc::funcs::posix01::unistd::*;
        return fsync(fd);
    }
}

pub struct Pipe { in: c_int, out: c_int }

#[cfg(unix)]
pub fn pipe() -> Pipe {
    unsafe {
        let mut fds = Pipe {in: 0 as c_int,
                            out: 0 as c_int };
        assert!((libc::pipe(&mut fds.in) == (0 as c_int)));
        return Pipe {in: fds.in, out: fds.out};
    }
}



#[cfg(windows)]
pub fn pipe() -> Pipe {
    unsafe {
        // Windows pipes work subtly differently than unix pipes, and their
        // inheritance has to be handled in a different way that I do not
        // fully understand. Here we explicitly make the pipe non-inheritable,
        // which means to pass it to a subprocess they need to be duplicated
<<<<<<< HEAD
        // first, as in rust_run_program.
        let mut fds = Pipe {in: 0 as c_int, out: 0 as c_int};
=======
        // first, as in core::run.
        let mut fds = Pipe {in: 0 as c_int,
                    out: 0 as c_int };
>>>>>>> 063851ff
        let res = libc::pipe(&mut fds.in, 1024 as ::libc::c_uint,
                             (libc::O_BINARY | libc::O_NOINHERIT) as c_int);
        assert!((res == 0 as c_int));
        assert!((fds.in != -1 as c_int && fds.in != 0 as c_int));
        assert!((fds.out != -1 as c_int && fds.in != 0 as c_int));
        return Pipe {in: fds.in, out: fds.out};
    }
}

fn dup2(src: c_int, dst: c_int) -> c_int {
    unsafe {
        libc::dup2(src, dst)
    }
}


pub fn dll_filename(base: &str) -> ~str {
    return str::from_slice(DLL_PREFIX) + str::from_slice(base) +
           str::from_slice(DLL_SUFFIX)
}


pub fn self_exe_path() -> Option<Path> {

    #[cfg(target_os = "freebsd")]
    fn load_self() -> Option<~str> {
        unsafe {
            use libc::funcs::bsd44::*;
            use libc::consts::os::extra::*;
            do fill_charp_buf() |buf, sz| {
                let mib = ~[CTL_KERN as c_int,
                           KERN_PROC as c_int,
                           KERN_PROC_PATHNAME as c_int, -1 as c_int];
                let mut sz = sz;
                sysctl(vec::raw::to_ptr(mib), vec::len(mib) as ::libc::c_uint,
                       buf as *mut c_void, &mut sz, ptr::null(),
                       0u as size_t) == (0 as c_int)
            }
        }
    }

    #[cfg(target_os = "linux")]
    #[cfg(target_os = "android")]
    fn load_self() -> Option<~str> {
        unsafe {
            use libc::funcs::posix01::unistd::readlink;

            let mut path_str = str::with_capacity(TMPBUF_SZ);
            let len = do str::as_c_str(path_str) |buf| {
                let buf = buf as *mut c_char;
                do as_c_charp("/proc/self/exe") |proc_self_buf| {
                    readlink(proc_self_buf, buf, TMPBUF_SZ as size_t)
                }
            };
            if len == -1 {
                None
            } else {
                str::raw::set_len(&mut path_str, len as uint);
                Some(path_str)
            }
        }
    }

    #[cfg(target_os = "macos")]
    fn load_self() -> Option<~str> {
        unsafe {
            do fill_charp_buf() |buf, sz| {
                let mut sz = sz as u32;
                libc::funcs::extra::_NSGetExecutablePath(
                    buf, &mut sz) == (0 as c_int)
            }
        }
    }

    #[cfg(windows)]
    fn load_self() -> Option<~str> {
        unsafe {
            use os::win32::fill_utf16_buf_and_decode;
            do fill_utf16_buf_and_decode() |buf, sz| {
                libc::GetModuleFileNameW(0u as libc::DWORD, buf, sz)
            }
        }
    }

    do load_self().map |pth| {
        Path(*pth).dir_path()
    }
}


/**
 * Returns the path to the user's home directory, if known.
 *
 * On Unix, returns the value of the 'HOME' environment variable if it is set
 * and not equal to the empty string.
 *
 * On Windows, returns the value of the 'HOME' environment variable if it is
 * set and not equal to the empty string. Otherwise, returns the value of the
 * 'USERPROFILE' environment variable if it is set and not equal to the empty
 * string.
 *
 * Otherwise, homedir returns option::none.
 */
pub fn homedir() -> Option<Path> {
    return match getenv(~"HOME") {
        Some(ref p) => if !str::is_empty(*p) {
          Some(Path(*p))
        } else {
          secondary()
        },
        None => secondary()
    };

    #[cfg(unix)]
    fn secondary() -> Option<Path> {
        None
    }

    #[cfg(windows)]
    fn secondary() -> Option<Path> {
        do getenv(~"USERPROFILE").chain |p| {
            if !str::is_empty(p) {
                Some(Path(p))
            } else {
                None
            }
        }
    }
}

/**
 * Returns the path to a temporary directory.
 *
 * On Unix, returns the value of the 'TMPDIR' environment variable if it is
 * set and non-empty and '/tmp' otherwise.
 *
 * On Windows, returns the value of, in order, the 'TMP', 'TEMP',
 * 'USERPROFILE' environment variable  if any are set and not the empty
 * string. Otherwise, tmpdir returns the path to the Windows directory.
 */
pub fn tmpdir() -> Path {
    return lookup();

    fn getenv_nonempty(v: &str) -> Option<Path> {
        match getenv(v) {
            Some(x) =>
                if str::is_empty(x) {
                    None
                } else {
                    Some(Path(x))
                },
            _ => None
        }
    }

    #[cfg(unix)]
    #[allow(non_implicitly_copyable_typarams)]
    fn lookup() -> Path {
        getenv_nonempty("TMPDIR").get_or_default(Path("/tmp"))
    }

    #[cfg(windows)]
    #[allow(non_implicitly_copyable_typarams)]
    fn lookup() -> Path {
        getenv_nonempty("TMP").or(
            getenv_nonempty("TEMP").or(
                getenv_nonempty("USERPROFILE").or(
                   getenv_nonempty("WINDIR")))).get_or_default(Path("C:\\Windows"))
    }
}
/// Recursively walk a directory structure
pub fn walk_dir(p: &Path, f: &fn(&Path) -> bool) {

    walk_dir_(p, f);

    fn walk_dir_(p: &Path, f: &fn(&Path) -> bool) -> bool {
        let mut keepgoing = true;
        do list_dir(p).each |q| {
            let path = &p.push(*q);
            if !f(path) {
                keepgoing = false;
                false
            } else {
                if path_is_dir(path) {
                    if !walk_dir_(path, f) {
                        keepgoing = false;
                        false
                    } else {
                        true
                    }
                } else {
                    true
                }
            }
        }
        return keepgoing;
    }
}

/// Indicates whether a path represents a directory
pub fn path_is_dir(p: &Path) -> bool {
    unsafe {
        do str::as_c_str(p.to_str()) |buf| {
            rustrt::rust_path_is_dir(buf) != 0 as c_int
        }
    }
}

/// Indicates whether a path exists
pub fn path_exists(p: &Path) -> bool {
    unsafe {
        do str::as_c_str(p.to_str()) |buf| {
            rustrt::rust_path_exists(buf) != 0 as c_int
        }
    }
}

/**
 * Convert a relative path to an absolute path
 *
 * If the given path is relative, return it prepended with the current working
 * directory. If the given path is already an absolute path, return it
 * as is.
 */
// NB: this is here rather than in path because it is a form of environment
// querying; what it does depends on the process working directory, not just
// the input paths.
pub fn make_absolute(p: &Path) -> Path {
    if p.is_absolute {
        copy *p
    } else {
        getcwd().push_many(p.components)
    }
}


/// Creates a directory at the specified path
pub fn make_dir(p: &Path, mode: c_int) -> bool {
    return mkdir(p, mode);

    #[cfg(windows)]
    fn mkdir(p: &Path, _mode: c_int) -> bool {
        unsafe {
            use os::win32::as_utf16_p;
            // FIXME: turn mode into something useful? #2623
            do as_utf16_p(p.to_str()) |buf| {
                libc::CreateDirectoryW(buf, unsafe {
                    cast::transmute(0)
                })
                    != (0 as libc::BOOL)
            }
        }
    }

    #[cfg(unix)]
    fn mkdir(p: &Path, mode: c_int) -> bool {
        unsafe {
            do as_c_charp(p.to_str()) |c| {
                libc::mkdir(c, mode as mode_t) == (0 as c_int)
            }
        }
    }
}

/// Creates a directory with a given mode.
/// Returns true iff creation
/// succeeded. Also creates all intermediate subdirectories
/// if they don't already exist, giving all of them the same mode.

// tjc: if directory exists but with different permissions,
// should we return false?
pub fn mkdir_recursive(p: &Path, mode: c_int) -> bool {
    if path_is_dir(p) {
        return true;
    }
    else if p.components.is_empty() {
        return false;
    }
    else if p.components.len() == 1 {
        // No parent directories to create
        path_is_dir(p) || make_dir(p, mode)
    }
    else {
        mkdir_recursive(&p.pop(), mode) && make_dir(p, mode)
    }
}

/// Lists the contents of a directory
#[allow(non_implicitly_copyable_typarams)]
pub fn list_dir(p: &Path) -> ~[~str] {
    unsafe {
        #[cfg(target_os = "linux")]
        #[cfg(target_os = "android")]
        #[cfg(target_os = "freebsd")]
        #[cfg(target_os = "macos")]
        unsafe fn get_list(p: &Path) -> ~[~str] {
            use libc::{dirent_t};
            use libc::{opendir, readdir, closedir};
            extern mod rustrt {
                unsafe fn rust_list_dir_val(ptr: *dirent_t)
                    -> *libc::c_char;
            }
            let input = p.to_str();
            let mut strings = ~[];
            let input_ptr = ::cast::transmute(&input[0]);
            debug!("os::list_dir -- BEFORE OPENDIR");
            let dir_ptr = opendir(input_ptr);
            if (dir_ptr as uint != 0) {
        debug!("os::list_dir -- opendir() SUCCESS");
                let mut entry_ptr = readdir(dir_ptr);
                while (entry_ptr as uint != 0) {
                    strings.push(
                        str::raw::from_c_str(
                            rustrt::rust_list_dir_val(
                                entry_ptr)));
                    entry_ptr = readdir(dir_ptr);
                }
                closedir(dir_ptr);
            }
            else {
        debug!("os::list_dir -- opendir() FAILURE");
            }
            debug!(
                "os::list_dir -- AFTER -- #: %?",
                     strings.len());
            strings
        }
        #[cfg(windows)]
        unsafe fn get_list(p: &Path) -> ~[~str] {
            use libc::types::os::arch::extra::{LPCTSTR, HANDLE, BOOL};
            use libc::consts::os::extra::INVALID_HANDLE_VALUE;
            use libc::wcslen;
            use libc::funcs::extra::kernel32::{
                FindFirstFileW,
                FindNextFileW,
                FindClose,
            };
            use os::win32::{
                as_utf16_p
            };
            use unstable::exchange_alloc::{malloc_raw, free_raw};
            #[nolink]
            extern mod rustrt {
                unsafe fn rust_list_dir_wfd_size() -> libc::size_t;
                unsafe fn rust_list_dir_wfd_fp_buf(wfd: *libc::c_void)
                    -> *u16;
            }
            fn star(p: &Path) -> Path { p.push("*") }
            do as_utf16_p(star(p).to_str()) |path_ptr| {
                let mut strings = ~[];
                let wfd_ptr = malloc_raw(
                    rustrt::rust_list_dir_wfd_size() as uint);
                let find_handle =
                    FindFirstFileW(
                        path_ptr,
                        ::cast::transmute(wfd_ptr));
                if find_handle as int != INVALID_HANDLE_VALUE {
                    let mut more_files = 1 as libc::c_int;
                    while more_files != 0 {
                        let fp_buf = rustrt::rust_list_dir_wfd_fp_buf(
                            wfd_ptr);
                        if fp_buf as uint == 0 {
                            fail!(~"os::list_dir() failure:"+
                                  ~" got null ptr from wfd");
                        }
                        else {
                            let fp_vec = vec::from_buf(
                                fp_buf, wcslen(fp_buf) as uint);
                            let fp_str = str::from_utf16(fp_vec);
                            strings.push(fp_str);
                        }
                        more_files = FindNextFileW(
                            find_handle,
                            ::cast::transmute(wfd_ptr));
                    }
                    FindClose(find_handle);
                    free_raw(wfd_ptr);
                }
                strings
            }
        }
        do get_list(p).filtered |filename| {
            *filename != ~"." && *filename != ~".."
        }
    }
}

/**
 * Lists the contents of a directory
 *
 * This version prepends each entry with the directory.
 */
pub fn list_dir_path(p: &Path) -> ~[~Path] {
    list_dir(p).map(|f| ~p.push(*f))
}

/// Removes a directory at the specified path, after removing
/// all its contents. Use carefully!
pub fn remove_dir_recursive(p: &Path) -> bool {
    let mut error_happened = false;
    for walk_dir(p) |inner| {
        if !error_happened {
            if path_is_dir(inner) {
                if !remove_dir_recursive(inner) {
                    error_happened = true;
                }
            }
            else {
                if !remove_file(inner) {
                    error_happened = true;
                }
            }
        }
    };
    // Directory should now be empty
    !error_happened && remove_dir(p)
}

/// Removes a directory at the specified path
pub fn remove_dir(p: &Path) -> bool {
   return rmdir(p);

    #[cfg(windows)]
    fn rmdir(p: &Path) -> bool {
        unsafe {
            use os::win32::as_utf16_p;
            return do as_utf16_p(p.to_str()) |buf| {
                libc::RemoveDirectoryW(buf) != (0 as libc::BOOL)
            };
        }
    }

    #[cfg(unix)]
    fn rmdir(p: &Path) -> bool {
        unsafe {
            return do as_c_charp(p.to_str()) |buf| {
                libc::rmdir(buf) == (0 as c_int)
            };
        }
    }
}

pub fn change_dir(p: &Path) -> bool {
    return chdir(p);

    #[cfg(windows)]
    fn chdir(p: &Path) -> bool {
        unsafe {
            use os::win32::as_utf16_p;
            return do as_utf16_p(p.to_str()) |buf| {
                libc::SetCurrentDirectoryW(buf) != (0 as libc::BOOL)
            };
        }
    }

    #[cfg(unix)]
    fn chdir(p: &Path) -> bool {
        unsafe {
            return do as_c_charp(p.to_str()) |buf| {
                libc::chdir(buf) == (0 as c_int)
            };
        }
    }
}

/// Changes the current working directory to the specified
/// path while acquiring a global lock, then calls `action`.
/// If the change is successful, releases the lock and restores the
/// CWD to what it was before, returning true.
/// Returns false if the directory doesn't exist or if the directory change
/// is otherwise unsuccessful.
pub fn change_dir_locked(p: &Path, action: &fn()) -> bool {
    use unstable::global::global_data_clone_create;
    use unstable::{Exclusive, exclusive};

    fn key(_: Exclusive<()>) { }

    let result = unsafe {
        global_data_clone_create(key, || {
            ~exclusive(())
        })
    };

    do result.with_imm() |_| {
        let old_dir = os::getcwd();
        if change_dir(p) {
            action();
            change_dir(&old_dir)
        }
        else {
            false
        }
    }
}

/// Copies a file from one location to another
pub fn copy_file(from: &Path, to: &Path) -> bool {
    return do_copy_file(from, to);

    #[cfg(windows)]
    fn do_copy_file(from: &Path, to: &Path) -> bool {
        unsafe {
            use os::win32::as_utf16_p;
            return do as_utf16_p(from.to_str()) |fromp| {
                do as_utf16_p(to.to_str()) |top| {
                    libc::CopyFileW(fromp, top, (0 as libc::BOOL)) !=
                        (0 as libc::BOOL)
                }
            }
        }
    }

    #[cfg(unix)]
    fn do_copy_file(from: &Path, to: &Path) -> bool {
        unsafe {
            let istream = do as_c_charp(from.to_str()) |fromp| {
                do as_c_charp("rb") |modebuf| {
                    libc::fopen(fromp, modebuf)
                }
            };
            if istream as uint == 0u {
                return false;
            }
            // Preserve permissions
            let from_mode = from.get_mode().expect("copy_file: couldn't get permissions \
                                                    for source file");

            let ostream = do as_c_charp(to.to_str()) |top| {
                do as_c_charp("w+b") |modebuf| {
                    libc::fopen(top, modebuf)
                }
            };
            if ostream as uint == 0u {
                fclose(istream);
                return false;
            }
            let bufsize = 8192u;
            let mut buf = vec::with_capacity::<u8>(bufsize);
            let mut done = false;
            let mut ok = true;
            while !done {
                do vec::as_mut_buf(buf) |b, _sz| {
                  let nread = libc::fread(b as *mut c_void, 1u as size_t,
                                          bufsize as size_t,
                                          istream);
                  if nread > 0 as size_t {
                      if libc::fwrite(b as *c_void, 1u as size_t, nread,
                                      ostream) != nread {
                          ok = false;
                          done = true;
                      }
                  } else {
                      done = true;
                  }
              }
            }
            fclose(istream);
            fclose(ostream);

            // Give the new file the old file's permissions
            unsafe {
                if do str::as_c_str(to.to_str()) |to_buf| {
                    libc::chmod(to_buf, from_mode as mode_t)
                } != 0 {
                    return false; // should be a condition...
                }
            }
            return ok;
        }
    }
}

/// Deletes an existing file
pub fn remove_file(p: &Path) -> bool {
    return unlink(p);

    #[cfg(windows)]
    fn unlink(p: &Path) -> bool {
        unsafe {
            use os::win32::as_utf16_p;
            return do as_utf16_p(p.to_str()) |buf| {
                libc::DeleteFileW(buf) != (0 as libc::BOOL)
            };
        }
    }

    #[cfg(unix)]
    fn unlink(p: &Path) -> bool {
        unsafe {
            return do as_c_charp(p.to_str()) |buf| {
                libc::unlink(buf) == (0 as c_int)
            };
        }
    }
}

#[cfg(unix)]
pub fn errno() -> int {
    #[cfg(target_os = "macos")]
    #[cfg(target_os = "freebsd")]
    fn errno_location() -> *c_int {
        #[nolink]
        extern {
            unsafe fn __error() -> *c_int;
        }
        unsafe {
            __error()
        }
    }

    #[cfg(target_os = "linux")]
    #[cfg(target_os = "android")]
    fn errno_location() -> *c_int {
        #[nolink]
        extern {
            unsafe fn __errno_location() -> *c_int;
        }
        unsafe {
            __errno_location()
        }
    }

    unsafe {
        (*errno_location()) as int
    }
}

#[cfg(windows)]
pub fn errno() -> uint {
    use libc::types::os::arch::extra::DWORD;

    #[link_name = "kernel32"]
    #[abi = "stdcall"]
    extern "stdcall" {
        unsafe fn GetLastError() -> DWORD;
    }

    unsafe {
        GetLastError() as uint
    }
}

/// Get a string representing the platform-dependent last error
pub fn last_os_error() -> ~str {
    #[cfg(unix)]
    fn strerror() -> ~str {
        #[cfg(target_os = "macos")]
        #[cfg(target_os = "android")]
        #[cfg(target_os = "freebsd")]
        fn strerror_r(errnum: c_int, buf: *mut c_char, buflen: size_t) -> c_int {
            #[nolink]
            extern {
                unsafe fn strerror_r(errnum: c_int, buf: *mut c_char,
                                     buflen: size_t) -> c_int;
            }
            unsafe {
                strerror_r(errnum, buf, buflen)
            }
        }

        // GNU libc provides a non-compliant version of strerror_r by default
        // and requires macros to instead use the POSIX compliant variant.
        // So we just use __xpg_strerror_r which is always POSIX compliant
        #[cfg(target_os = "linux")]
        fn strerror_r(errnum: c_int, buf: *mut c_char, buflen: size_t) -> c_int {
            #[nolink]
            extern {
                unsafe fn __xpg_strerror_r(errnum: c_int, buf: *mut c_char,
                                           buflen: size_t) -> c_int;
            }
            unsafe {
                __xpg_strerror_r(errnum, buf, buflen)
            }
        }

        let mut buf = [0 as c_char, ..TMPBUF_SZ];
        unsafe {
            let err = strerror_r(errno() as c_int, &mut buf[0],
                                 TMPBUF_SZ as size_t);
            if err < 0 {
                fail!(~"strerror_r failure");
            }

            str::raw::from_c_str(&buf[0])
        }
    }

    #[cfg(windows)]
    fn strerror() -> ~str {
        use libc::types::os::arch::extra::DWORD;
        use libc::types::os::arch::extra::LPSTR;
        use libc::types::os::arch::extra::LPVOID;

        #[link_name = "kernel32"]
        #[abi = "stdcall"]
        extern "stdcall" {
            unsafe fn FormatMessageA(flags: DWORD, lpSrc: LPVOID,
                                     msgId: DWORD, langId: DWORD,
                                     buf: LPSTR, nsize: DWORD,
                                     args: *c_void) -> DWORD;
        }

        static FORMAT_MESSAGE_FROM_SYSTEM: DWORD = 0x00001000;
        static FORMAT_MESSAGE_IGNORE_INSERTS: DWORD = 0x00000200;

        let mut buf = [0 as c_char, ..TMPBUF_SZ];

        // This value is calculated from the macro
        // MAKELANGID(LANG_SYSTEM_DEFAULT, SUBLANG_SYS_DEFAULT)
        let langId = 0x0800 as DWORD;
        let err = errno() as DWORD;
        unsafe {
            let res = FormatMessageA(FORMAT_MESSAGE_FROM_SYSTEM |
                                     FORMAT_MESSAGE_IGNORE_INSERTS,
                                     ptr::mut_null(), err, langId,
                                     &mut buf[0], TMPBUF_SZ as DWORD,
                                     ptr::null());
            if res == 0 {
                fail!(fmt!("[%?] FormatMessage failure", errno()));
            }

            str::raw::from_c_str(&buf[0])
        }
    }

    strerror()
}

/**
 * Sets the process exit code
 *
 * Sets the exit code returned by the process if all supervised tasks
 * terminate successfully (without failing). If the current root task fails
 * and is supervised by the scheduler then any user-specified exit status is
 * ignored and the process exits with the default failure status
 */
pub fn set_exit_status(code: int) {
    unsafe {
        rustrt::rust_set_exit_status(code as libc::intptr_t);
    }
}

unsafe fn load_argc_and_argv(argc: c_int, argv: **c_char) -> ~[~str] {
    let mut args = ~[];
    for uint::range(0, argc as uint) |i| {
        vec::push(&mut args, str::raw::from_c_str(*argv.offset(i)));
    }
    args
}

/**
 * Returns the command line arguments
 *
 * Returns a list of the command line arguments.
 */
#[cfg(target_os = "macos")]
pub fn real_args() -> ~[~str] {
    unsafe {
        let (argc, argv) = (*_NSGetArgc() as c_int,
                            *_NSGetArgv() as **c_char);
        load_argc_and_argv(argc, argv)
    }
}

#[cfg(target_os = "linux")]
#[cfg(target_os = "android")]
#[cfg(target_os = "freebsd")]
pub fn real_args() -> ~[~str] {
    unsafe {
        let argc = rustrt::rust_get_argc();
        let argv = rustrt::rust_get_argv();
        load_argc_and_argv(argc, argv)
    }
}

#[cfg(windows)]
pub fn real_args() -> ~[~str] {
    let mut nArgs: c_int = 0;
    let lpArgCount = ptr::to_mut_unsafe_ptr(&mut nArgs);
    let lpCmdLine = unsafe { GetCommandLineW() };
    let szArgList = unsafe { CommandLineToArgvW(lpCmdLine, lpArgCount) };

    let mut args = ~[];
    for uint::range(0, nArgs as uint) |i| {
        unsafe {
            // Determine the length of this argument.
            let ptr = *szArgList.offset(i);
            let mut len = 0;
            while *ptr.offset(len) != 0 { len += 1; }

            // Push it onto the list.
            vec::push(&mut args,
                      vec::raw::buf_as_slice(ptr, len,
                                             str::from_utf16));
        }
    }

    unsafe {
        LocalFree(cast::transmute(szArgList));
    }

    return args;
}

type LPCWSTR = *u16;

#[cfg(windows)]
#[link_name="kernel32"]
#[abi="stdcall"]
extern "stdcall" {
    fn GetCommandLineW() -> LPCWSTR;
    fn LocalFree(ptr: *c_void);
}

#[cfg(windows)]
#[link_name="shell32"]
#[abi="stdcall"]
extern "stdcall" {
    fn CommandLineToArgvW(lpCmdLine: LPCWSTR, pNumArgs: *mut c_int) -> **u16;
}

struct OverriddenArgs {
    val: ~[~str]
}

fn overridden_arg_key(_v: @OverriddenArgs) {}

pub fn args() -> ~[~str] {
    unsafe {
        match task::local_data::local_data_get(overridden_arg_key) {
            None => real_args(),
            Some(args) => copy args.val
        }
    }
}

pub fn set_args(new_args: ~[~str]) {
    unsafe {
        let overridden_args = @OverriddenArgs { val: copy new_args };
        task::local_data::local_data_set(overridden_arg_key, overridden_args);
    }
}

// FIXME #6100 we should really use an internal implementation of this - using
// the POSIX glob functions isn't portable to windows, probably has slight
// inconsistencies even where it is implemented, and makes extending
// functionality a lot more difficult
// FIXME #6101 also provide a non-allocating version - each_glob or so?
/// Returns a vector of Path objects that match the given glob pattern
#[cfg(target_os = "linux")]
#[cfg(target_os = "android")]
#[cfg(target_os = "freebsd")]
#[cfg(target_os = "macos")]
pub fn glob(pattern: &str) -> ~[Path] {
    #[cfg(target_os = "linux")]
    #[cfg(target_os = "android")]
    fn default_glob_t () -> libc::glob_t {
        libc::glob_t {
            gl_pathc: 0,
            gl_pathv: ptr::null(),
            gl_offs: 0,
            __unused1: ptr::null(),
            __unused2: ptr::null(),
            __unused3: ptr::null(),
            __unused4: ptr::null(),
            __unused5: ptr::null(),
        }
    }

    #[cfg(target_os = "freebsd")]
    fn default_glob_t () -> libc::glob_t {
        libc::glob_t {
            gl_pathc: 0,
            __unused1: 0,
            gl_offs: 0,
            __unused2: 0,
            gl_pathv: ptr::null(),
            __unused3: ptr::null(),
            __unused4: ptr::null(),
            __unused5: ptr::null(),
            __unused6: ptr::null(),
            __unused7: ptr::null(),
            __unused8: ptr::null(),
        }
    }

    #[cfg(target_os = "macos")]
    fn default_glob_t () -> libc::glob_t {
        libc::glob_t {
            gl_pathc: 0,
            __unused1: 0,
            gl_offs: 0,
            __unused2: 0,
            gl_pathv: ptr::null(),
            __unused3: ptr::null(),
            __unused4: ptr::null(),
            __unused5: ptr::null(),
            __unused6: ptr::null(),
            __unused7: ptr::null(),
            __unused8: ptr::null(),
        }
    }

    let mut g = default_glob_t();
    do str::as_c_str(pattern) |c_pattern| {
        unsafe { libc::glob(c_pattern, 0, ptr::null(), &mut g) }
    };
    do(|| {
        let paths = unsafe {
            vec::raw::from_buf_raw(g.gl_pathv, g.gl_pathc as uint)
        };
        do paths.map |&c_str| {
            Path(unsafe { str::raw::from_c_str(c_str) })
        }
    }).finally {
        unsafe { libc::globfree(&mut g) };
    }
}

/// Returns a vector of Path objects that match the given glob pattern
#[cfg(target_os = "win32")]
pub fn glob(pattern: &str) -> ~[Path] {
    fail!(~"glob() is unimplemented on Windows")
}

#[cfg(target_os = "macos")]
extern {
    // These functions are in crt_externs.h.
    pub fn _NSGetArgc() -> *c_int;
    pub fn _NSGetArgv() -> ***c_char;
}

pub mod consts {

    #[cfg(unix)]
    pub use os::consts::unix::*;

    #[cfg(windows)]
    pub use os::consts::windows::*;

    #[cfg(target_os = "macos")]
    pub use os::consts::macos::*;

    #[cfg(target_os = "freebsd")]
    pub use os::consts::freebsd::*;

    #[cfg(target_os = "linux")]
    pub use os::consts::linux::*;

    #[cfg(target_os = "android")]
    pub use os::consts::android::*;

    #[cfg(target_os = "win32")]
    pub use os::consts::win32::*;

    #[cfg(target_arch = "x86")]
    pub use os::consts::x86::*;

    #[cfg(target_arch = "x86_64")]
    pub use os::consts::x86_64::*;

    #[cfg(target_arch = "arm")]
    pub use os::consts::arm::*;

    #[cfg(target_arch = "mips")]
    use os::consts::mips::*;

    pub mod unix {
        pub static FAMILY: &'static str = "unix";
    }

    pub mod windows {
        pub static FAMILY: &'static str = "windows";
    }

    pub mod macos {
        pub static SYSNAME: &'static str = "macos";
        pub static DLL_PREFIX: &'static str = "lib";
        pub static DLL_SUFFIX: &'static str = ".dylib";
        pub static EXE_SUFFIX: &'static str = "";
    }

    pub mod freebsd {
        pub static SYSNAME: &'static str = "freebsd";
        pub static DLL_PREFIX: &'static str = "lib";
        pub static DLL_SUFFIX: &'static str = ".so";
        pub static EXE_SUFFIX: &'static str = "";
    }

    pub mod linux {
        pub static SYSNAME: &'static str = "linux";
        pub static DLL_PREFIX: &'static str = "lib";
        pub static DLL_SUFFIX: &'static str = ".so";
        pub static EXE_SUFFIX: &'static str = "";
    }

    pub mod android {
        pub static SYSNAME: &'static str = "android";
        pub static DLL_PREFIX: &'static str = "lib";
        pub static DLL_SUFFIX: &'static str = ".so";
        pub static EXE_SUFFIX: &'static str = "";
    }

    pub mod win32 {
        pub static SYSNAME: &'static str = "win32";
        pub static DLL_PREFIX: &'static str = "";
        pub static DLL_SUFFIX: &'static str = ".dll";
        pub static EXE_SUFFIX: &'static str = ".exe";
    }


    pub mod x86 {
        pub static ARCH: &'static str = "x86";
    }
    pub mod x86_64 {
        pub static ARCH: &'static str = "x86_64";
    }
    pub mod arm {
        pub static ARCH: &'static str = "arm";
    }
    pub mod mips {
        pub static ARCH: &'static str = "mips";
    }
}

#[cfg(test)]
#[allow(non_implicitly_copyable_typarams)]
mod tests {
    use libc::{c_int, c_void, size_t};
    use libc;
    use option::Some;
    use option;
    use os::{as_c_charp, env, getcwd, getenv, make_absolute, real_args};
    use os::{remove_file, setenv};
    use os;
    use path::Path;
    use rand::RngUtil;
    use rand;
    use run;
    use str;
    use vec;
    use libc::consts::os::posix88::{S_IRUSR, S_IWUSR, S_IXUSR};


    #[test]
    pub fn last_os_error() {
        debug!(os::last_os_error());
    }

    #[test]
    pub fn test_args() {
        let a = real_args();
        assert!(a.len() >= 1);
    }

    fn make_rand_name() -> ~str {
        let rng = rand::rng();
        let n = ~"TEST" + rng.gen_str(10u);
        assert!(getenv(n).is_none());
        n
    }

    #[test]
    fn test_setenv() {
        let n = make_rand_name();
        setenv(n, ~"VALUE");
        assert!(getenv(n) == option::Some(~"VALUE"));
    }

    #[test]
    #[ignore(cfg(windows))]
    #[ignore]
    fn test_setenv_overwrite() {
        let n = make_rand_name();
        setenv(n, ~"1");
        setenv(n, ~"2");
        assert!(getenv(n) == option::Some(~"2"));
        setenv(n, ~"");
        assert!(getenv(n) == option::Some(~""));
    }

    // Windows GetEnvironmentVariable requires some extra work to make sure
    // the buffer the variable is copied into is the right size
    #[test]
    #[ignore(cfg(windows))]
    #[ignore]
    fn test_getenv_big() {
        let mut s = ~"";
        let mut i = 0;
        while i < 100 { s += ~"aaaaaaaaaa"; i += 1; }
        let n = make_rand_name();
        setenv(n, s);
        debug!(copy s);
        assert!(getenv(n) == option::Some(s));
    }

    #[test]
    fn test_self_exe_path() {
        let path = os::self_exe_path();
        assert!(path.is_some());
        let path = path.get();
        debug!(copy path);

        // Hard to test this function
        assert!(path.is_absolute);
    }

    #[test]
    #[ignore]
    fn test_env_getenv() {
        let e = env();
        assert!(vec::len(e) > 0u);
        for vec::each(e) |p| {
            let (n, v) = copy *p;
            debug!(copy n);
            let v2 = getenv(n);
            // MingW seems to set some funky environment variables like
            // "=C:=C:\MinGW\msys\1.0\bin" and "!::=::\" that are returned
            // from env() but not visible from getenv().
            assert!(v2.is_none() || v2 == option::Some(v));
        }
    }

    #[test]
    fn test_env_setenv() {
        let n = make_rand_name();

        let mut e = env();
        setenv(n, ~"VALUE");
        assert!(!vec::contains(e, &(copy n, ~"VALUE")));

        e = env();
        assert!(vec::contains(e, &(n, ~"VALUE")));
    }

    #[test]
    fn test() {
        assert!((!Path("test-path").is_absolute));

        debug!(~"Current working directory: " + getcwd().to_str());

        debug!(make_absolute(&Path("test-path")));
        debug!(make_absolute(&Path("/usr/bin")));
    }

    #[test]
    #[cfg(unix)]
    fn homedir() {
        let oldhome = getenv(~"HOME");

        setenv(~"HOME", ~"/home/MountainView");
        assert!(os::homedir() == Some(Path("/home/MountainView")));

        setenv(~"HOME", ~"");
        assert!(os::homedir().is_none());

        for oldhome.each |s| { setenv(~"HOME", *s) }
    }

    #[test]
    #[cfg(windows)]
    fn homedir() {

        let oldhome = getenv(~"HOME");
        let olduserprofile = getenv(~"USERPROFILE");

        setenv(~"HOME", ~"");
        setenv(~"USERPROFILE", ~"");

        assert!(os::homedir().is_none());

        setenv(~"HOME", ~"/home/MountainView");
        assert!(os::homedir() == Some(Path("/home/MountainView")));

        setenv(~"HOME", ~"");

        setenv(~"USERPROFILE", ~"/home/MountainView");
        assert!(os::homedir() == Some(Path("/home/MountainView")));

        setenv(~"HOME", ~"/home/MountainView");
        setenv(~"USERPROFILE", ~"/home/PaloAlto");
        assert!(os::homedir() == Some(Path("/home/MountainView")));

        oldhome.each(|s| {setenv(~"HOME", *s);true});
        olduserprofile.each(|s| {setenv(~"USERPROFILE", *s);true});
    }

    #[test]
    fn tmpdir() {
        assert!(!str::is_empty(os::tmpdir().to_str()));
    }

    // Issue #712
    #[test]
    fn test_list_dir_no_invalid_memory_access() {
        os::list_dir(&Path("."));
    }

    #[test]
    fn list_dir() {
        let dirs = os::list_dir(&Path("."));
        // Just assuming that we've got some contents in the current directory
        assert!((vec::len(dirs) > 0u));

        for vec::each(dirs) |dir| {
            debug!(copy *dir);
        }
    }

    #[test]
    fn path_is_dir() {
        assert!((os::path_is_dir(&Path("."))));
        assert!((!os::path_is_dir(&Path("test/stdtest/fs.rs"))));
    }

    #[test]
    fn path_exists() {
        assert!((os::path_exists(&Path("."))));
        assert!((!os::path_exists(&Path(
                     "test/nonexistent-bogus-path"))));
    }

    #[test]
    fn copy_file_does_not_exist() {
      assert!(!os::copy_file(&Path("test/nonexistent-bogus-path"),
                            &Path("test/other-bogus-path")));
      assert!(!os::path_exists(&Path("test/other-bogus-path")));
    }

    #[test]
    fn copy_file_ok() {
        unsafe {
          let tempdir = getcwd(); // would like to use $TMPDIR,
                                  // doesn't seem to work on Linux
          assert!((str::len(tempdir.to_str()) > 0u));
          let in = tempdir.push("in.txt");
          let out = tempdir.push("out.txt");

          /* Write the temp input file */
            let ostream = do as_c_charp(in.to_str()) |fromp| {
                do as_c_charp("w+b") |modebuf| {
                    libc::fopen(fromp, modebuf)
                }
          };
          assert!((ostream as uint != 0u));
          let s = ~"hello";
          let mut buf = str::to_bytes(s) + ~[0 as u8];
          do vec::as_mut_buf(buf) |b, _len| {
              assert!((libc::fwrite(b as *c_void, 1u as size_t,
                                   (str::len(s) + 1u) as size_t, ostream)
                      == buf.len() as size_t))
          }
          assert!((libc::fclose(ostream) == (0u as c_int)));
          let in_mode = in.get_mode();
          let rs = os::copy_file(&in, &out);
          if (!os::path_exists(&in)) {
            fail!(fmt!("%s doesn't exist", in.to_str()));
          }
          assert!((rs));
          let rslt = run::run_program(~"diff", ~[in.to_str(), out.to_str()]);
          assert!((rslt == 0));
          assert!(out.get_mode() == in_mode);
          assert!((remove_file(&in)));
          assert!((remove_file(&out)));
        }
    }

    #[test]
    fn recursive_mkdir_slash() {
        let path = Path("/");
        assert!(os::mkdir_recursive(&path,  (S_IRUSR | S_IWUSR | S_IXUSR) as i32));
    }

    #[test]
    fn recursive_mkdir_empty() {
        let path = Path("");
        assert!(!os::mkdir_recursive(&path, (S_IRUSR | S_IWUSR | S_IXUSR) as i32));
    }

    // More recursive_mkdir tests are in std::tempfile
}<|MERGE_RESOLUTION|>--- conflicted
+++ resolved
@@ -373,14 +373,9 @@
         // inheritance has to be handled in a different way that I do not
         // fully understand. Here we explicitly make the pipe non-inheritable,
         // which means to pass it to a subprocess they need to be duplicated
-<<<<<<< HEAD
-        // first, as in rust_run_program.
-        let mut fds = Pipe {in: 0 as c_int, out: 0 as c_int};
-=======
         // first, as in core::run.
         let mut fds = Pipe {in: 0 as c_int,
                     out: 0 as c_int };
->>>>>>> 063851ff
         let res = libc::pipe(&mut fds.in, 1024 as ::libc::c_uint,
                              (libc::O_BINARY | libc::O_NOINHERIT) as c_int);
         assert!((res == 0 as c_int));
