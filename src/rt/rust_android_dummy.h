--- conflicted
+++ resolved
@@ -11,9 +11,6 @@
 
 void backtrace_symbols_fd (void *__const *__array, int __size, int __fd);
 
-<<<<<<< HEAD
-#endif
-=======
 #include <sys/types.h>
 
 struct stat;
@@ -37,5 +34,4 @@
     int (*gl_lstat)(const char *, struct stat *);
 } glob_t;
 
-#endif
->>>>>>> 987ad9c8
+#endif