// Copyright 2013-2015 The Rust Project Developers. See the COPYRIGHT
// file at the top-level directory of this distribution and at
// http://rust-lang.org/COPYRIGHT.
//
// Licensed under the Apache License, Version 2.0 <LICENSE-APACHE or
// http://www.apache.org/licenses/LICENSE-2.0> or the MIT license
// <LICENSE-MIT or http://opensource.org/licenses/MIT>, at your
// option. This file may not be copied, modified, or distributed
// except according to those terms.

use std::fmt;

#[test]
fn test_format() {
    let s = fmt::format(format_args!("Hello, {}!", "world"));
<<<<<<< HEAD
    assert_eq!(&s[..], "Hello, world!");
=======
    assert_eq!(s, "Hello, world!");
>>>>>>> d4a2c941
}<|MERGE_RESOLUTION|>--- conflicted
+++ resolved
@@ -13,9 +13,5 @@
 #[test]
 fn test_format() {
     let s = fmt::format(format_args!("Hello, {}!", "world"));
-<<<<<<< HEAD
-    assert_eq!(&s[..], "Hello, world!");
-=======
     assert_eq!(s, "Hello, world!");
->>>>>>> d4a2c941
 }